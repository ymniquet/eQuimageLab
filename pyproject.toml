--- conflicted
+++ resolved
@@ -4,11 +4,7 @@
 
 [project]
 name = "eQuimageLab"
-<<<<<<< HEAD
-version = "1.1.1"
-=======
 version = "1.2.0"
->>>>>>> 22979871
 authors = [
   { name = "Yann-Michel Niquet", email = "contact@ymniquet.fr" },
 ]
