# This program is free software: you can redistribute it and/or modify it under the terms of the GNU General Public License as published by the Free Software Foundation, either version 3 of the License, or (at your option) any later version.
# This program is distributed in the hope that it will be useful, but WITHOUT ANY WARRANTY; without even the implied warranty of MERCHANTABILITY or FITNESS FOR A PARTICULAR PURPOSE. See the GNU General Public License for more details.
# You should have received a copy of the GNU General Public License along with this program. If not, see <https://www.gnu.org/licenses/>.
# Author: Yann-Michel Niquet (contact@ymniquet.fr).
# Version: 1.0.0 / 2024.10.01

"""Dash backend for Jupyter-lab interface."""

# TODO:
#  - Update tabs only if necessary.

import os
import threading
import numpy as np
import dash
from dash import Dash, dcc, html, ctx
import dash_bootstrap_templates as dbt
import dash_bootstrap_components as dbc
import dash_extensions as dxt

from . import params
from .utils import prepare_images, prepare_images_as_b64strings, shadowed, highlighted, differences
from .backend_plotly import _figure_prepared_image_, _figure_histograms_

from ..equimage import Image, load_image, get_RGB_luma

class Dashboard():
  """Dashboad class."""

  def __init__(self, interval = 500, debug = False):
    """Initialize dashboard.

    This dashboard uses Dash to display images, histograms, statistics, etc... in a
    separate browser tab or window.
    It fetches updates from the Dash server at given intervals.

    Args:
      interval (int, optional): The time interval (ms) between dashboard updates (default 500).
      debug (bool, optional): If True, run Dash in debug mode (default False).
    """
    from .. import __packagepath__
    from dash.dependencies import Input, Output, State, ALL, MATCH
    # Initialize object data.
    self.content = []
    self.nupdates = 0
    self.layout = None
    self.images = None
    self.refresh = False
    self.synczoom = False
    self.interval = interval
    self.updatelock = threading.Lock()
    # Set-up Dash app.
    dbt.load_figure_template("slate")
    self.app = Dash(__name__, title = "eQuimageLab dashboard", update_title = None, external_stylesheets = [dbc.themes.SLATE])
    self.app.layout = self.__layout_dashboard
    # Register callbacks:
    #   - Dashboard update:
    self.app.callback(Output("dashboard", "children"), Output("updateid", "data"),
                      Input("updateinterval", "n_intervals"),
                      running = [Output("updateinterval", "disabled"), True, False], prevent_initial_call = True)(self.__update_dashboard)
    #   - Image click:
    self.app.callback(Output({"type": "datadiv", "index": MATCH}, "children", allow_duplicate = True),
                      Input({"type": "image", "index": MATCH}, "clickData"),
                      State("updateid", "data"),
                      prevent_initial_call = True)(self.__click_image)
    #   - Image filters:
    self.app.callback(Output({"type": "filters", "index": MATCH}, "value"), Output({"type": "selectedfilters", "index": MATCH}, "data"),
                      Output({"type": "image", "index": MATCH}, "figure", allow_duplicate = True),
                      Input({"type": "filters", "index": MATCH}, "value"),
                      State({"type": "selectedfilters", "index": MATCH}, "data"), State("updateid", "data"),
                      prevent_initial_call = True)(self.__filter_image)
    #   - Image histograms:
    self.app.callback(Output({"type": "offcanvas", "index": MATCH}, "is_open"), Output({"type": "offcanvas", "index": MATCH}, "children"),
                      Input({"type": "histograms", "index": MATCH}, "n_clicks"),
                      State({"type": "offcanvas", "index": MATCH}, "is_open"), State({"type": "image", "index": MATCH}, "figure"),
                      State("updateid", "data"),
                      prevent_initial_call = True)(self.__histograms)
    #   - Zoom synchronization:
    self.app.callback(Output({"type": "image", "index": ALL}, "relayoutData"), Output({"type": "image", "index": ALL}, "figure"),
                      Input({"type": "image", "index": ALL}, "relayoutData"),
                      prevent_initial_call = True)(self.__sync_zoom)
    # Launch Dash server.
    self.app.run_server(debug = debug, use_reloader = False, jupyter_mode = "external")
    # Display splash image.
    try:
      splash, meta = load_image(os.path.join(__packagepath__, "images", "splash.png"), verbose = False)
    except:
      pass
    else:
      self.show({"Welcome": splash}, filters = False, click = False, synczoom = False)

  def __layout_dashboard(self):
    """Lay out dashboard."""
    with self.updatelock: # Lock while preparing layout.
      dashboard = html.Div(self.content, id = "dashboard", className = "dashboard-inner")
      updateid = dcc.Store(data = self.nupdates, id = "updateid")
      interval = dcc.Interval(interval = self.interval, n_intervals = 0, id = "updateinterval")
      return html.Div([dashboard, updateid, interval], className = "dashboard-outer")

  def __update_dashboard(self, n_intervals):
    """Callback for dashboard updates.

    Args:
      n_intervals: The number of update calls since the start of the application.

    Returns:
      The updated dashboard and the unique ID of the update.
    """
    if not self.refresh or n_intervals <= 0: return dash.no_update, dash.no_update
    with self.updatelock: # Lock on callback.
      self.refresh = False
      return self.content, self.nupdates

  def __click_image(self, click, updateid):
    """Callback for image click.

    Prints image coordinates and data at click point.

    Args:
      click (dict): The click event dictionary.
      updateid (integer): The unique ID of the displayed dashboard update.

    Returns:
      The content of the "datadiv" div element with the image coordinates and data at click point.
    """
    trigger = ctx.triggered_id # Get the figure that triggered the callback.
    if not trigger: return []
    with self.updatelock: # Lock on callback.
      if self.images is None or updateid != self.nupdates: return [] # The dashboard is out of sync.
      n = trigger["index"] # Image index.
      x = click["points"][0]["x"]
      y = click["points"][0]["y"]
      data = self.images[n][y, x]
      if data.size > 1:
        rgbluma = get_RGB_luma()
        luma = rgbluma[0]*data[0]+rgbluma[1]*data[1]+rgbluma[2]*data[2]
        return [f"Data at (x = {x}, y = {y}): ", html.Span(f"R = {data[0]:.5f}", className = "red"), ", ",
                                                 html.Span(f"G = {data[1]:.5f}", className = "green"), ", ",
                                                 html.Span(f"B = {data[2]:.5f}", className = "blue"), ", ",
<<<<<<< HEAD
                                                 html.Span(f"L = {luma:.5f}", className = "luma"), "."]
=======
                                                 html.Span(f"L = {luma:.5f}", className = "luma"), "."]      
      else:
        return [f"Data at (x = {x}, y = {y}): ", html.Span(f"L = {data:.5f}", className = "luma"), "."]
>>>>>>> d231b649

  def __filter_image(self, current, previous, updateid):
    """Callback for image filters.

    Apply selected filters (R, G, B, L channel filters, shadowed/highlighted pixels, images differences) to
    the current image.

    Args:
      current (list): The currently selected filters.
      previous (list): The previously selected filters.
      updateid (integer): The unique ID of the displayed dashboard update.

    Returns:
      The curated filters (twice, as currently selected and new previous), and the filtered figure.
    """

    def filter_channels(image, channels):
      """Apply channel filters to the input image."""
      if image.ndim > 1:
        if "L" in channels: # Return luma.
          rgbluma = get_RGB_luma()
          return rgbluma[0]*image[:, : , 0]+rgbluma[1]*image[:, : , 1]+rgbluma[2]*image[:, : , 2]
        else: # Filter out R, G, B channels.
          output = image.copy()
          if "R" not in channels: output[:, :, 0] = 0.
          if "G" not in channels: output[:, :, 1] = 0.
          if "B" not in channels: output[:, :, 2] = 0.
        return output
      else: # Return luma.
        return image

    trigger = ctx.triggered_id # Get the figure that triggered the callback.
    if not trigger: return previous, previous, dash.no_update
    with self.updatelock: # Lock on callback.
      if self.images is None or updateid != self.nupdates: return [], [], dash.no_update # The dashboard is out of sync.
      # Update filters list.
      current = set(current)
      previous = set(previous)
      toggled = current^previous
      for t in toggled: # There shall be only one checkbox toggled, actually.
        if t == "L":
          if "L" in current:
            current.difference_update({"R", "G", "B"})
          else:
            current.update({"R", "G", "B"})
        elif t in ["R", "G", "B"]:
          if not current & {"R", "G", "B"}:
            current.update("L")
          else:
            current.difference_update({"L"})
        elif t == "S":
          current.difference_update({"H", "D"})
        elif t == "H":
          current.difference_update({"S", "D"})
        elif t == "D":
          current.difference_update({"S", "H"})
        else:
          raise ValueError(f"Error, unknown filter {t}.")
      # Apply selected filters to the image.
      n = trigger["index"] # Image index.
      image = filter_channels(self.images[n], current)
      if current & {"S", "H", "D"}:
        reference = filter_channels(self.images[self.reference], current) if self.reference is not None else None
        if "S" in current:
          image = shadowed(image, reference)
        elif "H" in current:
          image = highlighted(image, reference)
        else:
          image = differences(image, reference)
      # Return filtered image as a patch.
      figure_patch = dash.Patch()
      figure_patch["data"][0]["source"] = prepare_images_as_b64strings(image, sampling = 1)
      current = list(current)
      return current, current, figure_patch

  def __histograms(self, n_clicks, is_open, figure, updateid):
    """Callback for local histograms.

    Displays the histograms of the displayed area of the current image.

    Args:
      n_clicks (list): The number of clicks on the histograms button.
      is_open (bool): The status of the off-canvas displaying the local histograms.
      figure (list): The figure associated to the histograms button.
      updateid (integer): The unique ID of the displayed dashboard update.

    Returns:
      The status and content of the off-canvas displaying the local histograms.
    """
    if is_open: return False, [] # Close the off-canvas.
    if n_clicks <= 0: return False, []
    trigger = ctx.triggered_id # Get the figure that triggered the callback.
    if not trigger: return False, []
    with self.updatelock: # Lock on callback.
      if self.images is None or updateid != self.nupdates: return False, [] # The dashboard is out of sync.
      # Get x and y axes range.
      xmin, xmax = figure["layout"]["xaxis"]["range"]
      xmin = np.ceil(xmin) ; xmax = np.floor(xmax)
      ymax, ymin = figure["layout"]["yaxis"]["range"]
      ymin = np.ceil(ymin) ; ymax = np.floor(ymax)
      if (xmax-xmin)*(ymax-ymin) < 256: return False, [] # Area too small for histograms.
      # Compute image histograms using equimage.
      n = trigger["index"] # Image index.
      image = Image(self.images[n], channels = -1).crop(xmin, xmax, ymin, ymax)
      figure = _figure_histograms_(image, channels = "RGBL", log = True, width = params.maxwidth, template = "slate")
      content = [dcc.Graph(figure = figure)]
      return True, content

  def __sync_zoom(self, relayouts):
    """Callback for zoom synchronization.

    Args:
      relayouts (list): Input relayouts of all images.

    Returns:
      Output relayouts and figure patches for all images.
    """
    nimages = len(relayouts)
    if not self.synczoom: return [dash.no_update]*nimages, [dash.no_update]*nimages
    trigger = ctx.triggered_id # Get the figure that triggered the callback.
    if not trigger: return [dash.no_update]*nimages, [dash.no_update]*nimages
    with self.updatelock: # Lock on callback.
      n = trigger["index"] # Image index.
      relayout = relayouts[n]
      xauto = relayout.get("xaxis.autorange", False)
      if not xauto:
        xmin = relayout.get("xaxis.range[0]", None)
        xmax = relayout.get("xaxis.range[1]", None)
        if xmin is None or xmax is None:
          return [dash.no_update]*nimages, [dash.no_update]*nimages # Unexpected relayout structure; Discard event.
      yauto = relayout.get("yaxis.autorange", False)
      if not yauto:
        ymin = relayout.get("yaxis.range[0]", None)
        ymax = relayout.get("yaxis.range[1]", None)
        if ymin is None or ymax is None:
          return [dash.no_update]*nimages, [dash.no_update]*nimages # Unexpected relayout structure; Discard event.
      figure_patch = dash.Patch()
      figure_patch["layout"]["xaxis"]["autorange"] = xauto
      figure_patch["layout"]["yaxis"]["autorange"] = yauto
      if xauto:
        self.xrange = None
      else:
        self.xrange = [xmin, xmax]
        figure_patch["layout"]["xaxis"]["range"] = self.xrange
      if yauto:
        self.yrange = None
      else:
        self.yrange = [ymin, ymax]
        figure_patch["layout"]["yaxis"]["range"] = self.yrange
      return [relayout]*nimages, [figure_patch]*nimages

  def show(self, images, histograms = False, statistics = False, sampling = -1, filters = True, click = True, synczoom = True, trans = None):
    """Show image(s) on the dashboard.

    Args:
      images: The image(s) as a single/tuple/list/dictionary of Image object(s) or numpy.ndarray.
        Each image is displayed in a separate tab. The tabs are labelled according to the keys for
        a dictionary. Otherwise, the tabs are labelled "Image" & "Reference" if there are one or two images,
        and "Image #1", "Image #2"... if there are more.
        The images must all be Image objects if histograms or statistics is True.
      histograms (optional): If True or a string, show the histograms of the image(s). The string lists the
        channels of the histograms (e.g. "RGBL" for red, green, blue, luma). Default is False.
      statistics (optional): If True or a string, show the statistics of the image(s). The string lists the
        channels of the statistics (e.g. "RGBL" for red, green, blue, luma). Default is False.
      sampling (int, optional): Downsampling rate (defaults to params.sampling if negative).
        Only images[::sampling, ::sampling] are shown, to speed up display.
      filters (bool, optional): If True (default), add image filters menu (R, G, B, L channel filters,
        shadowed/highlighted pixels, images differences, local histograms).
      click (bool, optional): If True, show image data on click (default True).
      synczoom (bool, optional): If True (default), synchronize zooms over images (default False).
        Zooms will be synchronized only if all images have the same size.
      trans (optional): A container with an histogram transformation (see Image.apply_channels), plotted on
        top of the histograms of the "Reference" tab (default None).
    """
    self.refresh = False # Stop refreshing dashboard.
    # Build the dictionary of images.
    if isinstance(images, (tuple, list)):
      nimages = len(images)
      if nimages == 1:
        keys = ["Image"]
      elif nimages == 2:
        keys = ["Image", "Reference"]
      else:
        keys = [f"Image #{n+1}" for n in range(nimages)]
    elif isinstance(images, dict):
      nimages = len(images)
      keys = list(images.keys())
      images = list(images.values())
    else:
      nimages = 1
      keys = ["Image"]
      images = [images]
    # Look for a reference image.
    try:
      reference = keys.index("Reference")
    except:
      reference = None
    # Prepare images.
    pimages = prepare_images(images, sampling = sampling)
    # Check if zooms can be synchronized.
    if synczoom:
      imagesize = pimages[0].shape[0:2]
      for image in pimages[1:]:
        synczoom = (image.shape[0:2] == imagesize)
        if not synczoom: break
    if not synczoom: imagesize = None
    # Try to preserve existing axes ranges if already in tabs layout and synczoom is consistently True.
    if synczoom and self.layout == "tabs" and self.synczoom and self.imagesize == imagesize:
      xrange = self.xrange
      yrange = self.yrange
    else:
      xrange = None
      yrange = None
    # Set-up tabs.
    tabs = []
    for n in range(nimages):
      tab = []
      figure = _figure_prepared_image_(pimages[n], width = params.maxwidth, hover = False, template = "slate")
      if xrange is not None: figure.update_layout(xaxis_range = xrange)
      if yrange is not None: figure.update_layout(yaxis_range = yrange)
      if click: figure.update_layout(clickmode = "event+select")
      tab.append(dcc.Graph(figure = figure, id = {"type": "image", "index": n}))
      if filters:
        options = []
        values = []
        if pimages[n].ndim > 1: # Color image.
          options.extend([{"label": html.Span("R", className = "red lm1"), "value": "R"},
                          {"label": html.Span("G", className = "green lm1"), "value": "G"},
                          {"label": html.Span("B", className = "blue lm1"), "value": "B"},
                          {"label": html.Span("L", className = "luma lm1 rm4"), "value": "L"}])
          values.extend(["R", "G", "B"])
        options.extend([{"label": html.Span("Shadowed", className = "lm1"), "value": "S"},
                        {"label": html.Span("Highlighted", className = "lm1"), "value": "H"}])
        if reference and pimages[n].shape == pimages[reference].shape:
          options.extend([{"label": html.Span("Differences", className = "lm1"), "value": "D"}])
        checklist = dcc.Checklist(options = options, value = values, id = {"type": "filters", "index": n},
                                  inline = True, labelClassName = "rm4")
        selected = dcc.Store(data = values, id = {"type": "selectedfilters", "index": n})
        button = dbc.Button("Local histograms", color = "primary", size = "sm", n_clicks = 0, id = {"type": "histograms", "index": n})
        offcanvas = dbc.Offcanvas([], title = "Histograms of the displayed area of the image:", placement = "top", close_button = True, keyboard = True,
                                  id = {"type": "offcanvas", "index": n}, style = {"height": "auto", "bottom": "initial"}, is_open = False)
        tab.append(html.Div([html.Div(["Filters:"], className = "rm4"), html.Div([checklist]),  html.Div([button], className = "flushright"),
                             selected, offcanvas], className = "flex center tm1 bm1",
                             style = {"width": f"{params.maxwidth}px", "margin-left": f"{params.lmargin}px", "margin-right": f"{params.rmargin}px"}))
      if click:
        tab.append(html.Div([], id = {"type": "datadiv", "index": n}, className = "tm1 bm1",
                   style = {"width": f"{params.maxwidth}px", "margin-left": f"{params.lmargin}px", "margin-right": f"{params.rmargin}px"}))
      if histograms is not False:
        if histograms is True: histograms = ""
        figure = _figure_histograms_(images[n], channels = histograms, log = True, width = params.maxwidth,
                                     trans = trans if keys[n] == "Reference" else None, template = "slate")
        if figure is not None: tab.append(dcc.Graph(figure = figure))
      if statistics is not False:
        if statistics is True: statistics = ""
        table = _table_statistics_(images[n], channels = statistics)
        if table is not None: tab.append(table)
      tabs.append(dbc.Tab(tab, label = keys[n], className = "tab"))
    # Update dashboard.
    with self.updatelock: # Lock on update.
      # BEWARE TO SIDE EFFECTS: SELF.IMAGES MAY REFERENCE THE ORIGINAL IMAGES.
      self.nupdates += 1
      self.layout = "tabs"
      self.xrange = xrange
      self.yrange = yrange
      self.synczoom = synczoom
      self.imagesize = imagesize
      self.reference = reference
      self.images = pimages if click or filters else None # No need to register images for the callbacks if click and filters are False.
      self.content = [dbc.Tabs(tabs, active_tab = "tab-0")]
      self.refresh = True

  def show_t(self, image, channels = "RGBL", sampling = -1, filters = True, click = True, synczoom = True):
    """Show the input and output images of an histogram transformation on the dashboard.

    Displays the input image, histograms, statistics, and transformation curve in tab "Reference",
    and the output image, histograms, and statistics in tab "Image".

    Args:
      image (Image): The output image (must embed a transformation image.trans - see Image.apply_channels).
      channels (str, optional): The channels of the histograms and statistics (default "RGBL" for red,
        green, blue, luma). The channels of the transformation are added if needed.
      sampling (int, optional): Downsampling rate (defaults to params.sampling if negative).
        Only image[::sampling, ::sampling] is shown, to speed up display.
      filters (bool, optional): If True (default), add image filters menu (R, G, B, L channel filters,
        shadowed/highlighted pixels, images differences, local histograms).
      click (bool, optional): If True, show image data on click (default True).
      synczoom (bool, optional): If True (default), synchronize zooms over images (default False).
    """
    if not issubclass(type(image), Image): print("The transformations can only be displayed for Image objects.")
    trans = getattr(image, "trans", None)
    if trans is None:
      print("There is no transformation embedded in the input image.")
      return
    reference = trans.input
    if trans.type == "hist":
      for c in trans.channels:
        if c in "RGBVSL" and not c in channels:
          channels += c
    self.show({"Image": image, "Reference": reference}, histograms = channels, statistics = channels,
              sampling = sampling, filters = filters, click = click, synczoom = synczoom, trans = trans)

  def carousel(self, images, sampling = -1, interval = 2000):
    """Show a carousel of images on the dashboard.

    Args:
      images: The images as a tuple/list/dictionary of Image object(s) or numpy.ndarray.
        The images are labelled according to the keys for a dictionary. Otherwise, the images are labelled
        "Image" and "Reference" if there are two images, and "Image #1", "Image #2"... if there are more.
      sampling (int, optional): Downsampling rate (defaults to params.sampling if negative).
        Only images[:, ::sampling, ::sampling] are shown, to speed up display.
      interval (int, optional): The interval (ms) between image switches in the carousel (default 2000).
    """
    self.refresh = False # Stop refreshing dashboard.
    # Build the dictionary of images.
    if isinstance(images, (tuple, list)):
      nimages = len(images)
      if nimages == 1:
        keys = ["Image"]
      elif nimages == 2:
        keys = ["Image", "Reference"]
      else:
        keys = [f"Image #{n+1}" for n in range(nimages)]
    elif isinstance(images, dict):
      nimages = len(images)
      keys = list(images.keys())
      images = list(images.values())
    else:
      nimages = 1
      keys = ["Image"]
      images = [images]
    # Set-up carousel.
    items = [dict(key = f"{n}", src = prepare_images_as_b64strings(images[n], sampling = sampling), header = keys[n]) for n in range(nimages)]
    widget = dbc.Carousel(items = items, controls = True, indicators = True, ride = "carousel", interval = interval, className = "carousel-fade",
             style = {"width": f"{params.maxwidth}px", "margin": f"{params.tmargin}px {params.rmargin}px {params.bmargin}px {params.lmargin}px"})
    tab = dbc.Tab([widget], label = "Carousel", className = "tab")
    # Update dashboard.
    with self.updatelock: # Lock on update.
      self.nupdates += 1
      self.layout = "carousel"
      self.images = None # No need to register images for the callbacks.
      self.content = [dbc.Tabs([tab], active_tab = "tab-0")]
      self.refresh = True

  def slide(self, image1, image2, label1 = "Image", label2 = "Reference", sampling = -1):
    """Compare two images with a "before/after" slider on the dashboard.

    Args:
      image1: The first image as an Image object or numpy.ndarray.
      image2: The second image as an Image object or numpy.ndarray.
      label1 (str, optional): The label of the first image (default "Image").
      label2 (str, optional): The label of the second image (default "Reference").
      sampling (int, optional): Downsampling rate (defaults to params.sampling if negative).
        Only image1[:, ::sampling, ::sampling] and image2[:, ::sampling, ::sampling] are shown, to speed up display.
    """
    self.refresh = False # Stop refreshing dashboard.
    # Set-up before/after widget.
    image1, image2 = prepare_images_as_b64strings((image1, image2), sampling = sampling)
    baslider = dxt.BeforeAfter(before = dict(src = image1), after = dict(src = image2), width = f"{params.maxwidth}")
    left   = html.Div([label2], className = "ba-left", style = {"width": f"{params.lmargin}px"})
    middle = html.Div([baslider], className = "ba-middle", style = {"width": f"{params.maxwidth}px"})
    right  = html.Div([label1], className = "ba-right", style = {"width": f"{params.rmargin}px"})
    widget = html.Div([left, middle, right], className = "inline",
                      style = {"margin": f"{params.tmargin}px 0px {params.bmargin}px 0px"})
    tab = dbc.Tab([widget], label = "Compare images", className = "tab")
    # Update dashboard.
    with self.updatelock: # Lock on update.
      self.nupdates += 1
      self.layout = "slider"
      self.images = None # No need to register images for the callbacks.
      self.content = [dbc.Tabs([tab], active_tab = "tab-0")]
      self.refresh = True

def _table_statistics_(image, channels = ""):
  """Prepare a table with the statistics of an image.

  Args:
    image (Image): The image.
    channels (str, optional): The channels of the histograms (default "" = "RGBL" for red, green, blue, luma).

  Returns:
    dbc.Table: A dash bootstrap components table with the statistics of the image.
  """
  # Prepare statistics.
  if not issubclass(type(image), Image):
    print("The statistics can only be displayed for Image objects.")
    return None
  if channels == "":
    stats = getattr(image, "stats", None)
    if stats is None: stats = image.statistics()
  else:
    stats = image.statistics(channels = channels)
  # Create table.
  header = html.Thead(html.Tr([html.Th("Channel", className = "left"), html.Th("Minimum"), html.Th("25%"), html.Th("50%"),
                               html.Th("75%"), html.Th("Maximum"), html.Th("Shadowed"), html.Th("Highlighted")]))
  rows = []
  exclude01 = False
  for channel in stats.values():
    exclude01 = exclude01 or channel.exclude01
    deco = "\u207d\u2071\u207e" if channel.exclude01 else ""
    if channel.percentiles is not None:
      percentiles = [f"{channel.percentiles[0]:.5f}{deco}", f"{channel.percentiles[1]:.5f}{deco}", f"{channel.percentiles[2]:.5f}{deco}"]
    else:
      percentiles = 3*[f"None{deco}"]
    rows.append(html.Tr([html.Td(channel.name, className = "bold left", style = {"color": f"{channel.color}"}), html.Td(f"{channel.minimum:.5f}"),
                         html.Td(percentiles[0]), html.Td(percentiles[1]), html.Td(percentiles[2]), html.Td(f"{channel.maximum:.5f}"),
                         html.Td(f"{channel.zerocount} ({100.*channel.zerocount/channel.npixels:.2f}%)"),
                         html.Td(f"{channel.outcount} ({100.*channel.outcount/channel.npixels:.2f}%)")]))
  body = html.Tbody(rows)
  table = [dbc.Table([header]+[body], size = "sm", bordered = True, striped = True, className = "right", style = {"width": f"{params.maxwidth}px"})]
  if exclude01: table.append("\u207d\u2071\u207e Does not include pixels <= 0 or >= 1.")
  return html.Div(table, className = "tm8 bm8", style = {"margin-left": f"{params.lmargin}px", "margin-right": f"{params.rmargin}px"})<|MERGE_RESOLUTION|>--- conflicted
+++ resolved
@@ -137,13 +137,9 @@
         return [f"Data at (x = {x}, y = {y}): ", html.Span(f"R = {data[0]:.5f}", className = "red"), ", ",
                                                  html.Span(f"G = {data[1]:.5f}", className = "green"), ", ",
                                                  html.Span(f"B = {data[2]:.5f}", className = "blue"), ", ",
-<<<<<<< HEAD
                                                  html.Span(f"L = {luma:.5f}", className = "luma"), "."]
-=======
-                                                 html.Span(f"L = {luma:.5f}", className = "luma"), "."]      
       else:
         return [f"Data at (x = {x}, y = {y}): ", html.Span(f"L = {data:.5f}", className = "luma"), "."]
->>>>>>> d231b649
 
   def __filter_image(self, current, previous, updateid):
     """Callback for image filters.
