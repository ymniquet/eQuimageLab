--- conflicted
+++ resolved
@@ -2,11 +2,7 @@
 # This program is distributed in the hope that it will be useful, but WITHOUT ANY WARRANTY; without even the implied warranty of MERCHANTABILITY or FITNESS FOR A PARTICULAR PURPOSE. See the GNU General Public License for more details.
 # You should have received a copy of the GNU General Public License along with this program. If not, see <https://www.gnu.org/licenses/>.
 # Author: Yann-Michel Niquet (contact@ymniquet.fr).
-<<<<<<< HEAD
-# Version: 1.1.1 / 2025.01.25
-=======
 # Version: 1.2.0 / 2025.02.02
->>>>>>> a5356959
 # Sphinx OK.
 
 """Jupyter interface top-level symbols."""
